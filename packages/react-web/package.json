{
  "name": "@evolu/react-web",
  "version": "1.0.1-preview.3",
  "description": "Evolu for React (web platform)",
  "keywords": [
    "evolu",
    "react",
    "web"
  ],
  "homepage": "https://evolu.dev",
  "bugs": {
    "url": "https://github.com/evoluhq/evolu/issues"
  },
  "repository": "evoluhq/evolu",
  "license": "MIT",
  "author": "Daniel Steigerwald <daniel@steigerwald.cz>",
  "sideEffects": [],
  "type": "module",
  "exports": {
    ".": {
      "types": "./dist/index.d.ts",
      "import": "./dist/index.js",
      "browser": "./dist/index.js"
    }
  },
  "types": "./dist/index.d.ts",
  "files": [
    "dist/**",
    "src/**",
    "README.md"
  ],
  "scripts": {
    "build": "shx rm -rf dist && tsc",
    "clean": "shx rm -rf .turbo node_modules dist",
    "dev": "tsc --watch",
    "format": "prettier --write \"src/*.{ts,tsx,md}\""
  },
  "devDependencies": {
    "@evolu/common": "workspace:*",
    "@evolu/tsconfig": "workspace:*",
    "@evolu/web": "workspace:*",
    "@types/react": "catalog:react19",
    "@types/react-dom": "catalog:react19",
    "react": "catalog:react19",
    "react-dom": "catalog:react19",
    "shx": "^0.4.0",
    "typescript": "^5.9.2",
    "user-agent-data-types": "^0.4.2",
    "vitest": "^3.2.3"
  },
  "peerDependencies": {
    "@evolu/common": "^6.0.1-preview.18",
<<<<<<< HEAD
    "@evolu/web": "^1.0.1-preview.5",
    "react-dom": "^19.0.0"
  },
  "publishConfig": {
    "access": "public"
=======
    "@evolu/web": "^1.0.1-preview.4",
    "react": "catalog:react19",
    "react-dom": "catalog:react19"
>>>>>>> 4db58394
  },
  "engines": {
    "node": ">=22.0.0"
  },
  "publishConfig": {
    "access": "public"
  }
}<|MERGE_RESOLUTION|>--- conflicted
+++ resolved
@@ -50,17 +50,9 @@
   },
   "peerDependencies": {
     "@evolu/common": "^6.0.1-preview.18",
-<<<<<<< HEAD
-    "@evolu/web": "^1.0.1-preview.5",
-    "react-dom": "^19.0.0"
-  },
-  "publishConfig": {
-    "access": "public"
-=======
     "@evolu/web": "^1.0.1-preview.4",
     "react": "catalog:react19",
     "react-dom": "catalog:react19"
->>>>>>> 4db58394
   },
   "engines": {
     "node": ">=22.0.0"
