{
  "name": "@evolu/react-web",
  "version": "1.0.1-preview.3",
  "description": "Evolu for React (web platform)",
  "keywords": [
    "evolu",
    "react",
    "web"
  ],
  "homepage": "https://evolu.dev",
  "bugs": {
    "url": "https://github.com/evoluhq/evolu/issues"
  },
  "repository": "evoluhq/evolu",
  "license": "MIT",
  "author": "Daniel Steigerwald <daniel@steigerwald.cz>",
  "sideEffects": [],
  "type": "module",
  "exports": {
    ".": {
      "types": "./dist/index.d.ts",
      "import": "./dist/index.js",
      "browser": "./dist/index.js"
    }
  },
  "types": "./dist/index.d.ts",
  "files": [
    "dist/**",
    "src/**",
    "README.md"
  ],
  "scripts": {
    "build": "shx rm -rf dist && tsc",
    "clean": "shx rm -rf .turbo node_modules dist",
    "dev": "tsc --watch",
    "format": "prettier --write \"src/*.{ts,tsx,md}\""
  },
  "devDependencies": {
    "@evolu/common": "workspace:*",
    "@evolu/tsconfig": "workspace:*",
    "@evolu/web": "workspace:*",
    "@types/react": "catalog:react19",
    "@types/react-dom": "catalog:react19",
    "react": "catalog:react19",
    "react-dom": "catalog:react19",
    "shx": "^0.4.0",
    "typescript": "^5.9.2",
    "user-agent-data-types": "^0.4.2",
    "vitest": "^3.2.3"
  },
  "peerDependencies": {
<<<<<<< HEAD
    "@evolu/common": "^6.0.1-preview.18",
    "@evolu/web": "^1.0.1-preview.4",
    "react": ">=19",
    "react-dom": ">=19"
=======
    "@evolu/common": "^6.0.1-preview.19",
    "@evolu/web": "^1.0.1-preview.5",
    "react-dom": "^19.0.0"
  },
  "publishConfig": {
    "access": "public"
>>>>>>> 86d1bb44
  },
  "engines": {
    "node": ">=22.0.0"
  },
  "publishConfig": {
    "access": "public"
  }
}<|MERGE_RESOLUTION|>--- conflicted
+++ resolved
@@ -49,19 +49,10 @@
     "vitest": "^3.2.3"
   },
   "peerDependencies": {
-<<<<<<< HEAD
-    "@evolu/common": "^6.0.1-preview.18",
+    "@evolu/common": "^6.0.1-preview.19",
     "@evolu/web": "^1.0.1-preview.4",
     "react": ">=19",
     "react-dom": ">=19"
-=======
-    "@evolu/common": "^6.0.1-preview.19",
-    "@evolu/web": "^1.0.1-preview.5",
-    "react-dom": "^19.0.0"
-  },
-  "publishConfig": {
-    "access": "public"
->>>>>>> 86d1bb44
   },
   "engines": {
     "node": ">=22.0.0"
