{
  "name": "@evolu/svelte",
  "version": "1.0.1-preview.3",
  "description": "Evolu for Svelte",
  "keywords": [
    "evolu",
    "svelte"
  ],
  "homepage": "https://evolu.dev",
  "bugs": {
    "url": "https://github.com/evoluhq/evolu/issues"
  },
  "repository": "evoluhq/evolu",
  "license": "MIT",
  "sideEffects": [],
  "type": "module",
  "exports": {
    ".": {
      "types": "./dist/index.svelte.d.ts",
      "svelte": "./dist/index.svelte.js"
    }
  },
  "svelte": "./dist/index.svelte.js",
  "types": "./dist/index.svelte.d.ts",
  "files": [
    "dist",
    "!dist/**/*.test.*",
    "!dist/**/*.spec.*"
  ],
  "scripts": {
    "build": "shx rm -rf dist && tsc && pnpm run package",
    "check": "svelte-check --tsconfig ./tsconfig.json",
    "clean": "shx rm -rf .turbo .svelte-kit node_modules dist",
    "dev": "tsc --watch",
    "package": "svelte-package",
    "prepublishOnly": "pnpm run package",
    "preview": "vite preview"
  },
  "devDependencies": {
    "@evolu/common": "workspace:*",
    "@evolu/tsconfig": "workspace:*",
    "@evolu/web": "workspace:*",
    "@sveltejs/package": "^2.5.0",
    "@tsconfig/svelte": "^5.0.5",
    "shx": "^0.4.0",
    "svelte": "^5.38.2",
    "svelte-check": "^4.3.1",
    "typescript": "^5.9.2"
  },
  "peerDependencies": {
    "@evolu/common": "^6.0.1-preview.18",
<<<<<<< HEAD
    "@evolu/web": "^1.0.1-preview.5",
    "svelte": "^5.0.0"
=======
    "@evolu/web": "^1.0.1-preview.4",
    "svelte": ">=5"
>>>>>>> 3fb68a8a
  },
  "publishConfig": {
    "access": "public"
  }
}<|MERGE_RESOLUTION|>--- conflicted
+++ resolved
@@ -49,13 +49,8 @@
   },
   "peerDependencies": {
     "@evolu/common": "^6.0.1-preview.18",
-<<<<<<< HEAD
-    "@evolu/web": "^1.0.1-preview.5",
-    "svelte": "^5.0.0"
-=======
     "@evolu/web": "^1.0.1-preview.4",
     "svelte": ">=5"
->>>>>>> 3fb68a8a
   },
   "publishConfig": {
     "access": "public"
