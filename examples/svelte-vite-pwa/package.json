{
  "name": "@example/svelte-vite-pwa",
  "version": "0.0.0",
  "private": true,
  "type": "module",
  "scripts": {
    "build": "vite build",
    "check": "svelte-check --tsconfig ./tsconfig.json && tsc -p tsconfig.node.json",
    "dev": "vite",
		"clean": "shx rm -rf node_modules .turbo dist",
    "preview": "vite preview"
  },
  "devDependencies": {
    "@evolu/common": "workspace:*",
    "@evolu/svelte": "workspace:*",
    "@evolu/web": "workspace:*",
<<<<<<< HEAD
    "@sveltejs/vite-plugin-svelte": "^6.1.0",
=======
    "@sveltejs/vite-plugin-svelte": "^5.1.1",
>>>>>>> 2f30dcd1
    "@tsconfig/svelte": "^5.0.4",
    "svelte": "^5.38.0",
    "svelte-check": "^4.3.1",
    "tslib": "^2.8.1",
<<<<<<< HEAD
    "typescript": "^5.8.3",
    "vite": "^7.1.0",
    "vite-plugin-pwa": "^1.0.2"
=======
    "typescript": "^5.9.2",
    "vite": "^6.3.5",
    "vite-plugin-pwa": "^0.21.2"
>>>>>>> 2f30dcd1
  }
}<|MERGE_RESOLUTION|>--- conflicted
+++ resolved
@@ -7,30 +7,20 @@
     "build": "vite build",
     "check": "svelte-check --tsconfig ./tsconfig.json && tsc -p tsconfig.node.json",
     "dev": "vite",
-		"clean": "shx rm -rf node_modules .turbo dist",
+    "clean": "shx rm -rf node_modules .turbo dist",
     "preview": "vite preview"
   },
   "devDependencies": {
     "@evolu/common": "workspace:*",
     "@evolu/svelte": "workspace:*",
     "@evolu/web": "workspace:*",
-<<<<<<< HEAD
-    "@sveltejs/vite-plugin-svelte": "^6.1.0",
-=======
-    "@sveltejs/vite-plugin-svelte": "^5.1.1",
->>>>>>> 2f30dcd1
+    "@sveltejs/vite-plugin-svelte": "^6.1.1",
     "@tsconfig/svelte": "^5.0.4",
     "svelte": "^5.38.0",
     "svelte-check": "^4.3.1",
     "tslib": "^2.8.1",
-<<<<<<< HEAD
-    "typescript": "^5.8.3",
-    "vite": "^7.1.0",
+    "typescript": "^5.9.2",
+    "vite": "^7.1.1",
     "vite-plugin-pwa": "^1.0.2"
-=======
-    "typescript": "^5.9.2",
-    "vite": "^6.3.5",
-    "vite-plugin-pwa": "^0.21.2"
->>>>>>> 2f30dcd1
   }
 }