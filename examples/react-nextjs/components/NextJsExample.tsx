"use client";

import {
  binaryTimestampToTimestamp,
  createEvolu,
  createFormatTypeError,
  FiniteNumber,
  getOrThrow,
  id,
  idToBinaryId,
  json,
  kysely,
  maxLength,
  MinLengthError,
  Mnemonic,
  NonEmptyString,
  NonEmptyString1000,
  nullOr,
  object,
  SimpleName,
  SqliteBoolean,
  ValidMutationSizeError,
} from "@evolu/common";
import {
  createUseEvolu,
  EvoluProvider,
  useAppOwner,
  useQuery,
} from "@evolu/react";
import { evoluReactWebDeps } from "@evolu/react-web";
import { ChangeEvent, FC, startTransition, Suspense, useState } from "react";

// Define the Evolu schema that describes the database tables and column types.
// First, define the typed IDs.

const TodoId = id("Todo");
type TodoId = typeof TodoId.Type;

const TodoCategoryId = id("TodoCategory");
type TodoCategoryId = typeof TodoCategoryId.Type;

// A custom branded Type.
const NonEmptyString50 = maxLength(50)(NonEmptyString);
// string & Brand<"MinLength1"> & Brand<"MaxLength50">
type NonEmptyString50 = typeof NonEmptyString50.Type;

// SQLite supports JSON-compatible values.
const Person = object({
  name: NonEmptyString50,
  // Did you know that JSON.stringify converts NaN (a number) into null?
  // Now, imagine that `age` accidentally becomes null. To prevent this, use FiniteNumber.
  age: FiniteNumber,
});
type Person = typeof Person.Type;

// SQLite stores JSON-compatible values as strings. Fortunately, Evolu provides
// a convenient `json` Type Factory for type-safe JSON serialization and parsing.
const PersonJson = json(Person, "PersonJson");
// string & Brand<"PersonJson">
type PersonJson = typeof PersonJson.Type;

const Schema = {
  todo: {
    id: TodoId,
    title: NonEmptyString1000,
    // SQLite doesn't support the boolean type; it uses 0 (false) and 1 (true) instead.
    // SqliteBoolean provides seamless conversion.
    isCompleted: nullOr(SqliteBoolean),
    categoryId: nullOr(TodoCategoryId),
    personJson: nullOr(PersonJson),
  },
  todoCategory: {
    id: TodoCategoryId,
    name: NonEmptyString50,
  },
};

/**
 * The `createFormatTypeError` function creates a unified error formatter that
 * handles both Evolu Type's built-in errors and custom errors. It also lets us
 * override the default formatting for specific errors.
 *
 * If you prefer not to reuse built-in error formatters, you can write your own
 * `formatTypeError` function from scratch. See the commented-out example at the
 * end of this file.
 */
const formatTypeError = createFormatTypeError<
  ValidMutationSizeError | MinLengthError
>((error): string => {
  switch (error.type) {
    /**
     * If schema types are used correctly (e.g., maxLength), this error should
     * not occur. If it does, it indicates a developer mistake.
     */
    case "ValidMutationSize":
      return "This is a developer error, it should not happen 🤨";
    // Overrides a built-in error formatter.
    case "MinLength":
      return `Minimal length is: ${error.min}`;
  }
});

const evolu = createEvolu(evoluReactWebDeps)(Schema, {
  name: getOrThrow(SimpleName.from("evolu-react-nextjs-example")),

  ...(process.env.NODE_ENV === "development" && {
    syncUrl: "http://localhost:4000",
  }),

  onInit: ({ isFirst }) => {
    if (isFirst) {
      const todoCategoryId = getOrThrow(
        evolu.insert("todoCategory", {
          name: "Not Urgent",
        }),
      );

      evolu.insert("todo", {
        title: "Try React Suspense",
        categoryId: todoCategoryId.id,
      });
    }
  },

  // Indexes are not required for development but are recommended for production.
  // https://www.evolu.dev/docs/indexes
  indexes: (create) => [
    create("todoCreatedAt").on("todo").column("createdAt"),
    create("todoCategoryCreatedAt").on("todoCategory").column("createdAt"),
  ],

  // enableLogging: true,
});

const useEvolu = createUseEvolu(evolu);

const todosWithCategories = evolu.createQuery(
  (db) =>
    db
      .selectFrom("todo")
      .select(["id", "title", "isCompleted", "categoryId", "personJson"])
      .where("isDeleted", "is not", 1)
      // Filter null value and ensure non-null type.
      .where("title", "is not", null)
      .$narrowType<{ title: kysely.NotNull }>()
      .orderBy("createdAt")
      // https://kysely.dev/docs/recipes/relations
      .select((eb) => [
        kysely
          .jsonArrayFrom(
            eb
              .selectFrom("todoCategory")
              .select(["todoCategory.id", "todoCategory.name"])
              .where("isDeleted", "is not", 1)
              .orderBy("createdAt"),
          )
          .as("categories"),
      ]),
  {
    // logQueryExecutionTime: true,
    // logExplainQueryPlan: true,
  },
);

type TodosWithCategoriesRow = typeof todosWithCategories.Row;

const todoCategories = evolu.createQuery((db) =>
  db
    .selectFrom("todoCategory")
    .select(["id", "name"])
    .where("isDeleted", "is not", 1)
    // Filter null value and ensure non-null type.
    .where("name", "is not", null)
    .$narrowType<{ name: kysely.NotNull }>()
    .orderBy("createdAt"),
);

type TodoCategoriesRow = typeof todoCategories.Row;

evolu.subscribeError(() => {
  const error = evolu.getError();
  if (error) alert(JSON.stringify(error));
});

export const NextJsExample: FC = () => {
  const [currentTab, setCurrentTab] = useState<"todos" | "categories">("todos");

  return (
    <div className="overflow-hidden rounded-lg bg-zinc-50 shadow-xs dark:bg-zinc-950">
      <div className="px-4 py-5 pt-0 sm:p-6 sm:pt-0">
        <EvoluProvider value={evolu}>
          <Tabs
            tabs={[
              {
                name: "Todos",
                onClick: () => {
                  startTransition(() => {
                    setCurrentTab("todos");
                  });
                },
                current: currentTab === "todos",
              },
              {
                name: "Categories",
                onClick: () => {
                  startTransition(() => {
                    setCurrentTab("categories");
                  });
                },
                current: currentTab === "categories",
              },
            ]}
          />
          <Suspense>
            {currentTab === "todos" ? <Todos /> : <TodoCategories />}
            <p className="my-4">
              The data created in this example are stored locally in SQLite.
              Evolu encrypts the data for backup and sync with a Mnemonic, a
              unique safe password created on your device.
            </p>
            <OwnerActions />
          </Suspense>
        </EvoluProvider>
      </div>
    </div>
  );
};

const Button: FC<{
  title: string;
  className?: string;
  onClick: () => void;
}> = ({ title, className, onClick }) => {
  return (
    <button
      className={`rounded-full bg-white px-2.5 py-1 text-sm font-semibold text-zinc-900 shadow-2xs ring-1 ring-zinc-300 ring-inset hover:bg-zinc-50 ${className}`}
      onClick={onClick}
    >
      {title}
    </button>
  );
};

const Todos: FC = () => {
  const rows = useQuery(todosWithCategories);
  const { insert } = useEvolu();

  const handleAddTodoClick = () => {
    const title = window.prompt("What needs to be done?");
    if (title == null) return; // escape or cancel

    const result = insert("todo", {
      title,
      // This object is automatically converted to a JSON string.
      personJson: { name: "Joe", age: 32 },
    });

    if (!result.ok) {
      alert(formatTypeError(result.error));
    }
  };

  return (
    <div className="">
      <ul className="py-2 pl-0">
        {rows.map((row) => (
          <TodoItem key={row.id} row={row} />
        ))}
      </ul>
      <Button title="Add Todo" onClick={handleAddTodoClick} />
    </div>
  );
};

const TodoItem: FC<{
  row: TodosWithCategoriesRow;
}> = ({ row: { id, title, isCompleted, categoryId, categories } }) => {
  const { update } = useEvolu();

  const handleToggleCompletedClick = () => {
    update("todo", { id, isCompleted: !isCompleted });
  };

  const handleRenameClick = () => {
    const title = window.prompt("Todo Name");
    if (title == null) return; // escape or cancel
    const result = update("todo", { id, title });
    if (!result.ok) {
      alert(formatTypeError(result.error));
    }
  };

  const handleDeleteClick = () => {
    update("todo", { id, isDeleted: true });
  };

  const titleHistory = evolu.createQuery((db) =>
    db
      .selectFrom("evolu_history")
      .select(["value", "timestamp"])
      .where("table", "==", "todo")
      .where("id", "==", idToBinaryId(id))
      .where("column", "==", "title")
      // `value` isn't typed; this is how we can narrow its type.
      .$narrowType<{ value: (typeof Schema)["todo"]["title"]["Type"] }>()
      .orderBy("timestamp", "desc"),
  );

  const handleHistoryClick = () => {
    void evolu.loadQuery(titleHistory).then((rows) => {
      const rowsWithTimestamp = rows.map((row) => ({
        ...row,
        timestamp: binaryTimestampToTimestamp(row.timestamp),
      }));
      alert(JSON.stringify(rowsWithTimestamp, null, 2));
    });
  };

  const handleCategorySelect = (categoryId: TodoCategoryId | null) => {
    update("todo", { id, categoryId });
  };

  return (
    <li className="list-none pl-0">
      <div className="flex items-center gap-1">
        <label className="w-full">
          <input
            type="checkbox"
            checked={!!isCompleted}
            onChange={handleToggleCompletedClick}
            className="relative mr-2 size-4 rounded-xs border-zinc-300 text-blue-600 focus:ring-blue-600"
          />
          <span
            className="text-sm font-semibold"
            style={{ textDecoration: isCompleted ? "line-through" : "none" }}
          >
            {title}
          </span>
        </label>
        <div className="flex gap-1">
          <TodoCategorySelect
            categories={categories}
            selected={categoryId}
            onSelect={handleCategorySelect}
          />
          <Button
            className="ml-auto"
            title="Rename"
            onClick={handleRenameClick}
          />
          <Button title="Delete" onClick={handleDeleteClick} />
          <Button title="History" onClick={handleHistoryClick} />
        </div>
      </div>
    </li>
  );
};

const TodoCategorySelect: FC<{
  categories: TodosWithCategoriesRow["categories"];
  selected: TodoCategoryId | null;
  onSelect: (value: TodoCategoryId | null) => void;
}> = ({ categories, selected, onSelect }) => {
  const nothingSelected = "";
  const value =
    selected && categories.find((row) => row.id === selected)
      ? selected
      : nothingSelected;

  return (
    <select
      value={value}
      onChange={({ target: { value } }: ChangeEvent<HTMLSelectElement>) => {
        onSelect(value === nothingSelected ? null : (value as TodoCategoryId));
      }}
      className="block w-full max-w-48 min-w-32 shrink rounded-full border-0 py-1 pl-3 text-zinc-900 ring-1 ring-zinc-300 ring-inset focus:ring-2 focus:ring-blue-600 sm:text-sm/6 dark:text-white"
    >
      <option value={nothingSelected}>-- no category --</option>
      {categories.map(({ id, name }) => (
        <option key={id} value={id}>
          {name}
        </option>
      ))}
    </select>
  );
};

const TodoCategories: FC = () => {
  const rows = useQuery(todoCategories);

  const { insert } = useEvolu();

  const handleAddCategoryClick = () => {
    const name = window.prompt("Category Name");
    if (name == null) return; // escape or cancel
    const result = insert("todoCategory", { name });
    if (!result.ok) {
      alert(formatTypeError(result.error));
    }
  };

  return (
    <div>
      <ul className="py-2 pl-0">
        {rows.map((row) => (
          <TodoCategoryItem row={row} key={row.id} />
        ))}
      </ul>
      <Button title="Add Category" onClick={handleAddCategoryClick} />
    </div>
  );
};

const TodoCategoryItem: FC<{ row: TodoCategoriesRow }> = ({
  row: { id, name },
}) => {
  const { update } = useEvolu();

  const handleRenameClick = () => {
    const name = window.prompt("Category Name");
    if (name == null) return; // escape or cancel
    const result = update("todoCategory", { id, name });
    if (!result.ok) {
      alert(formatTypeError(result.error));
    }
  };

  const handleDeleteClick = () => {
    update("todoCategory", { id, isDeleted: true });
  };

  return (
    <>
      <li key={id} className="flex list-none items-center gap-1 pl-0">
        <span className="text-sm font-semibold">{name}</span>
        <Button
          className="ml-auto"
          title="Rename"
          onClick={handleRenameClick}
        />
        <Button title="Delete" onClick={handleDeleteClick} />
      </li>
    </>
  );
};

const Tabs: FC<{
  tabs: Array<{ name: string; onClick: () => void; current: boolean }>;
}> = ({ tabs }) => {
  return (
    <div>
      <div className="sm:hidden">
        <label htmlFor="tabs" className="sr-only">
          Select a tab
        </label>
        {/* Use an `onChange` listener to redirect the user to the selected tab URL. */}
        <select
          id="tabs"
          name="tabs"
          defaultValue={tabs.find((tab) => tab.current)?.name}
          className="block w-full rounded-md border-zinc-300 py-2 pr-10 pl-3 text-base focus:border-blue-500 focus:ring-blue-500 focus:outline-hidden sm:text-sm dark:border-zinc-800"
        >
          {tabs.map((tab) => (
            <option key={tab.name}>{tab.name}</option>
          ))}
        </select>
      </div>
      <div className="hidden sm:block">
        <div className="border-b border-zinc-200 dark:border-zinc-800">
          <nav aria-label="Tabs" className="-mb-px flex space-x-3">
            {tabs.map((tab) => (
              <button
                key={tab.name}
                // href={tab.href}
                onClick={tab.onClick}
                aria-current={tab.current ? "page" : undefined}
                className={[
                  tab.current
                    ? "border-blue-500 text-blue-600"
                    : "border-transparent text-zinc-500 hover:border-zinc-300 hover:text-zinc-700 dark:hover:text-zinc-300",
                  "border-b-2 px-1 py-4 text-sm font-medium whitespace-nowrap",
                ].join(" ")}
              >
                {tab.name}
              </button>
            ))}
          </nav>
        </div>
      </div>
    </div>
  );
};

const OwnerActions: FC = () => {
  const evolu = useEvolu();
  const owner = useAppOwner();
  const [showMnemonic, setShowMnemonic] = useState(false);

  const handleRestoreAppOwnerClick = () => {
    const mnemonic = window.prompt("Your Mnemonic");
    if (mnemonic == null) return; // escape or cancel
    const result = Mnemonic.from(mnemonic.trim());
    if (!result.ok) {
      alert(formatTypeError(result.error));
      return;
    }
    void evolu.restoreAppOwner(result.value);
  };

  const handleResetAppOwnerClick = () => {
    if (confirm("Are you sure? It will delete all your local data.")) {
      void evolu.resetAppOwner();
    }
  };

  const handleDownloadDatabaseClick = () => {
    void evolu.exportDatabase().then((array) => {
<<<<<<< HEAD
      const blob = new Blob([new Uint8Array(array)], {
=======
      const blob = new Blob([array.slice()], {
>>>>>>> 2f30dcd1
        type: "application/x-sqlite3",
      });
      const a = document.createElement("a");
      document.body.appendChild(a);
      a.href = window.URL.createObjectURL(blob);
      a.download = "db.sqlite3";
      a.addEventListener("click", function () {
        setTimeout(function () {
          window.URL.revokeObjectURL(a.href);
          a.remove();
        }, 1000);
      });
      a.click();
    });
  };

  return (
    <div className="mt-6">
      <p>
        Open this page on another device and use your mnemonic to restore your
        data.
      </p>
      <div className="flex gap-1">
        <Button
          title={`${showMnemonic ? "Hide" : "Show"} Mnemonic`}
          onClick={() => {
            setShowMnemonic(!showMnemonic);
          }}
        />
        <Button title="Restore Owner" onClick={handleRestoreAppOwnerClick} />
        <Button title="Reset Owner" onClick={handleResetAppOwnerClick} />
        <Button
          title="Download Database"
          onClick={handleDownloadDatabaseClick}
        />
      </div>
      {showMnemonic && owner?.mnemonic && (
        <div>
          <textarea
            value={owner.mnemonic}
            readOnly
            rows={2}
            style={{ width: 320 }}
          />
        </div>
      )}
    </div>
  );
};

// // Note: We only need to specify the errors actually used in the app.
// type AppErrors =
//   | ValidMutationSizeError
//   | StringError
//   | MinLengthError
//   | MaxLengthError
//   | NullError
//   | IdError
//   | TrimmedError
//   | MnemonicError
//   | LiteralError
//   // Composite errors
//   | ObjectError<Record<string, AppErrors>>
//   | UnionError<AppErrors>;

// const formatTypeError: TypeErrorFormatter<AppErrors> = (error) => {
//   // In the real code, we would use the createTypeErrorFormatter helper
//   // that safely stringifies error value.
//   switch (error.type) {
//     case "Id":
//       return `Invalid Id on table: ${error.table}.`;
//     case "MaxLength":
//       return `Max length is ${error.max}.`;
//     case "MinLength":
//       return `Min length is ${error.min}.`;
//     case "Mnemonic":
//       return `Invalid mnemonic: ${String(error.value)}`;
//     case "Null":
//       return `Not null`;
//     case "String":
//       // We can reuse existing formatter.
//       return formatStringError(error);
//     case "Trimmed":
//       return "Value is not trimmed.";
//     case "ValidMutationSize":
//       return "A developer made an error, this should not happen.";
//     case "Literal":
//       return formatLiteralError(error);
//     // Composite Types
//     case "Union":
//       return `Union errors: ${error.errors.map(formatTypeError).join(", ")}`;
//     case "Object": {
//       if (
//         error.reason.kind === "ExtraKeys" ||
//         error.reason.kind === "NotObject"
//       )
//         return "A developer made an error, this should not happen.";
//       const firstError = Object.values(error.reason.errors).find(
//         (e) => e !== undefined,
//       )!;
//       return formatTypeError(firstError);
//     }
//   }
// };<|MERGE_RESOLUTION|>--- conflicted
+++ resolved
@@ -515,11 +515,7 @@
 
   const handleDownloadDatabaseClick = () => {
     void evolu.exportDatabase().then((array) => {
-<<<<<<< HEAD
-      const blob = new Blob([new Uint8Array(array)], {
-=======
       const blob = new Blob([array.slice()], {
->>>>>>> 2f30dcd1
         type: "application/x-sqlite3",
       });
       const a = document.createElement("a");
